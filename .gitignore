--- conflicted
+++ resolved
@@ -160,10 +160,12 @@
 #  and can be added to the global gitignore or merged into this file.  For a more nuclear
 #  option (not recommended) you can uncomment the following to ignore the entire idea folder.
 #.idea/
-<<<<<<< HEAD
+# Boltz prediction outputs
+#   All result files generated from a boltz prediction call
+boltz_results_*/
+
 vis-env
 
-boltz_results*
 generated*
 
 layer_sizes.py
@@ -172,10 +174,4 @@
 *.pt
 *.yaml
 *.pyi
-.vscode
-=======
-
-# Boltz prediction outputs
-#   All result files generated from a boltz prediction call
-boltz_results_*/
->>>>>>> aaef5025
+.vscode