import pytest, torch
from boltz.model.modules.tenstorrent import (
    filter_dict,
    PairformerModule,
    DiffusionTransformerModule,
)
from boltz.model.modules.trunk import PairformerModule as PairformerModuleTorch, MSAModule as MSAModuleTorch
from boltz.model.modules.diffusion import (
    DiffusionTransformer as DiffusionTransformerTorch,
)

torch.set_grad_enabled(False)
torch.manual_seed(893)

state_dict = torch.load(
    "/home/moritz/.boltz/boltz1_conf.ckpt", map_location="cpu", mmap=True
)["state_dict"]


def median_relative_error(a, b):
    return ((a - b).abs() / b.abs()).median().item()


@pytest.mark.parametrize("seq_len", [100, 500, 1000])
def test_pairformer(seq_len):
    pairformer = PairformerModule(
        n_blocks=2,
        tri_att_head_dim=32,
        tri_att_n_heads=4,
        att_head_dim=24,
        att_n_heads=16,
    )
    pairformer_torch = PairformerModuleTorch(
        token_s=384, token_z=128, num_blocks=2
    ).eval()
    pairformer_state_dict = filter_dict(state_dict, "pairformer_module")
    pairformer.load_state_dict(
        pairformer_state_dict,
        strict=False,
    )
    pairformer_torch.load_state_dict(pairformer_state_dict, strict=False)
    s = torch.randn(1, seq_len, 384) * 8
    z = torch.randn(1, seq_len, seq_len, 128) * 26
    mask = torch.ones(1, seq_len)
    pair_mask = mask[:, :, None] * mask[:, None, :]
    s_tt, z_tt = pairformer(s, z, mask, pair_mask)
    s_torch, z_torch = pairformer_torch(s, z, mask, pair_mask)
    assert median_relative_error(s_tt, s_torch) < 1e-1, "s not accurate"
    assert median_relative_error(z_tt, z_torch) < 1e-1, "z not accurate"


@pytest.mark.parametrize("seq_len", [100, 500, 1000])
def test_token_transformer(seq_len):
    token_transformer = DiffusionTransformerModule(
        n_layers=2,
        dim=768,
        n_heads=16,
    )
    token_transformer_torch = DiffusionTransformerTorch(
        depth=2, heads=16, dim=768, dim_single_cond=768, dim_pairwise=128
    ).eval()
    token_transformer_state_dict = filter_dict(
        state_dict, "structure_module.score_model.token_transformer"
    )
    token_transformer.load_state_dict(
        token_transformer_state_dict,
        strict=False,
    )
    token_transformer_torch.load_state_dict(token_transformer_state_dict, strict=False)
    a = 3 + 5 * torch.randn(1, seq_len, 768)
    s = -2 + 42 * torch.randn(1, seq_len, 768)
    z = 10 * torch.randn(1, seq_len, seq_len, 128)
    mask = torch.ones(1, seq_len)
    a_tt = token_transformer(
        a,
        s,
        z,
        mask,
    )
    a_torch = token_transformer_torch(
        a,
        s,
        z,
        mask,
    )
<<<<<<< HEAD
    print(
        median_relative_error(a_tt, a_torch),
    )

def test_msa():
    msa = MSAModule(
        n_blocks=4,
        avg_head_dim=32,
        avg_n_heads=8,
        tri_att_head_dim=32,
        tri_att_n_heads=4,
    )
    msa_torch = MSAModuleTorch(msa_s=64, token_z=128, s_input_dim=455, msa_blocks=4, msa_dropout=0, z_dropout=0).eval()
    msa_state_dict = filter_dict(state_dict, "msa_module")
    msa.load_state_dict(msa_state_dict)
    msa_torch.load_state_dict(msa_state_dict)
    inputs = torch.load("/home/moritz/tt-metal/tt-boltz/tests/msa_inputs_prot.pt")
    z = inputs["z"]
    emb = inputs["emb"]
    feats = inputs["feats"]
    z_tt = msa(z, emb, feats)
    z_torch = msa_torch(z, emb, feats)
    print(median_relative_error(z_tt, z_torch))
=======
    assert median_relative_error(a_tt, a_torch) < 1e-1, "a not accurate"
>>>>>>> ad429cea
<|MERGE_RESOLUTION|>--- conflicted
+++ resolved
@@ -3,6 +3,7 @@
     filter_dict,
     PairformerModule,
     DiffusionTransformerModule,
+    MSAModule,
 )
 from boltz.model.modules.trunk import PairformerModule as PairformerModuleTorch, MSAModule as MSAModuleTorch
 from boltz.model.modules.diffusion import (
@@ -83,10 +84,7 @@
         z,
         mask,
     )
-<<<<<<< HEAD
-    print(
-        median_relative_error(a_tt, a_torch),
-    )
+    assert median_relative_error(a_tt, a_torch) < 1e-1, "a not accurate"
 
 def test_msa():
     msa = MSAModule(
@@ -106,7 +104,4 @@
     feats = inputs["feats"]
     z_tt = msa(z, emb, feats)
     z_torch = msa_torch(z, emb, feats)
-    print(median_relative_error(z_tt, z_torch))
-=======
-    assert median_relative_error(a_tt, a_torch) < 1e-1, "a not accurate"
->>>>>>> ad429cea
+    print(median_relative_error(z_tt, z_torch))