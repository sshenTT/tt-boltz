import pickle
import urllib.request
from dataclasses import asdict, dataclass
from pathlib import Path
from typing import Literal, Optional

import click
import torch
from pytorch_lightning import Trainer, seed_everything
from pytorch_lightning.strategies import DDPStrategy
from pytorch_lightning.utilities import rank_zero_only
from tqdm import tqdm

from boltz.data import const
from boltz.data.module.inference import BoltzInferenceDataModule
from boltz.data.msa.mmseqs2 import run_mmseqs2
from boltz.data.parse.a3m import parse_a3m
from boltz.data.parse.csv import parse_csv
from boltz.data.parse.fasta import parse_fasta
from boltz.data.parse.yaml import parse_yaml
from boltz.data.types import MSA, Manifest, Record
from boltz.data.write.writer import BoltzWriter
from boltz.model.model import Boltz1

CCD_URL = "https://huggingface.co/boltz-community/boltz-1/resolve/main/ccd.pkl"
MODEL_URL = (
    "https://huggingface.co/boltz-community/boltz-1/resolve/main/boltz1_conf.ckpt"
)


@dataclass
class BoltzProcessedInput:
    """Processed input data."""

    manifest: Manifest
    targets_dir: Path
    msa_dir: Path


@dataclass
class BoltzDiffusionParams:
    """Diffusion process parameters."""

    gamma_0: float = 0.605
    gamma_min: float = 1.107
    noise_scale: float = 0.901
    rho: float = 8
    step_scale: float = 1.638
    sigma_min: float = 0.0004
    sigma_max: float = 160.0
    sigma_data: float = 16.0
    P_mean: float = -1.2
    P_std: float = 1.5
    coordinate_augmentation: bool = True
    alignment_reverse_diff: bool = True
    synchronize_sigmas: bool = True
    use_inference_model_cache: bool = True


@rank_zero_only
def download(cache: Path) -> None:
    """Download all the required data.

    Parameters
    ----------
    cache : Path
        The cache directory.

    """
    # Download CCD
    ccd = cache / "ccd.pkl"
    if not ccd.exists():
        click.echo(
            f"Downloading the CCD dictionary to {ccd}. You may "
            "change the cache directory with the --cache flag."
        )
        urllib.request.urlretrieve(CCD_URL, str(ccd))  # noqa: S310

    # Download model
    model = cache / "boltz1_conf.ckpt"
    if not model.exists():
        click.echo(
            f"Downloading the model weights to {model}. You may "
            "change the cache directory with the --cache flag."
        )
        urllib.request.urlretrieve(MODEL_URL, str(model))  # noqa: S310


def check_inputs(
    data: Path,
    outdir: Path,
    override: bool = False,
) -> list[Path]:
    """Check the input data and output directory.

    If the input data is a directory, it will be expanded
    to all files in this directory. Then, we check if there
    are any existing predictions and remove them from the
    list of input data, unless the override flag is set.

    Parameters
    ----------
    data : Path
        The input data.
    outdir : Path
        The output directory.
    override: bool
        Whether to override existing predictions.

    Returns
    -------
    list[Path]
        The list of input data.

    """
    click.echo("Checking input data.")

    # Check if data is a directory
    if data.is_dir():
        data: list[Path] = list(data.glob("*"))

        # Filter out non .fasta or .yaml files, raise
        # an error on directory and other file types
        filtered_data = []
        for d in data:
            if d.suffix in (".fa", ".fas", ".fasta", ".yml", ".yaml"):
                filtered_data.append(d)
            elif d.is_dir():
                msg = f"Found directory {d} instead of .fasta or .yaml."
                raise RuntimeError(msg)
            else:
                msg = (
                    f"Unable to parse filetype {d.suffix}, "
                    "please provide a .fasta or .yaml file."
                )
                raise RuntimeError(msg)

        data = filtered_data
    else:
        data = [data]

    # Check if existing predictions are found
    existing = (outdir / "predictions").rglob("*")
    existing = {e.name for e in existing if e.is_dir()}

    # Remove them from the input data
    if existing and not override:
        data = [d for d in data if d.stem not in existing]
        num_skipped = len(existing) - len(data)
        msg = (
            f"Found some existing predictions ({num_skipped}), "
            f"skipping and running only the missing ones, "
            "if any. If you wish to override these existing "
            "predictions, please set the --override flag."
        )
        click.echo(msg)
    elif existing and override:
        msg = "Found existing predictions, will override."
        click.echo(msg)

    return data


def compute_msa(
    data: dict[str, str],
    target_id: str,
    msa_dir: Path,
    msa_server_url: str,
    msa_pairing_strategy: str,
) -> None:
    """Compute the MSA for the input data.

    Parameters
    ----------
    data : dict[str, str]
        The input protein sequences.
    target_id : str
        The target id.
    msa_dir : Path
        The msa directory.
    msa_server_url : str
        The MSA server URL.
    msa_pairing_strategy : str
        The MSA pairing strategy.

    """
    if len(data) > 1:
        paired_msas = run_mmseqs2(
            list(data.values()),
            msa_dir / f"{target_id}_paired_tmp",
            use_env=True,
            use_pairing=True,
            host_url=msa_server_url,
            pairing_strategy=msa_pairing_strategy,
        )
    else:
        paired_msas = [""] * len(data)

    unpaired_msa = run_mmseqs2(
        list(data.values()),
        msa_dir / f"{target_id}_unpaired_tmp",
        use_env=True,
        use_pairing=False,
        host_url=msa_server_url,
        pairing_strategy=msa_pairing_strategy,
    )

    for idx, name in enumerate(data):
        # Get paired sequences
        paired = paired_msas[idx].strip().splitlines()
        paired = paired[1::2]  # ignore headers
        paired = paired[: const.max_paired_seqs]

        # Set key per row and remove empty sequences
        keys = [idx for idx, s in enumerate(paired) if s != "-" * len(s)]
        paired = [s for s in paired if s != "-" * len(s)]

        # Combine paired-unpaired sequences
        unpaired = unpaired_msa[idx].strip().splitlines()
        unpaired = unpaired[1::2]
        unpaired = unpaired[: (const.max_msa_seqs - len(paired))]
        if paired:
            unpaired = unpaired[1:]  # ignore query is already present

        # Combine
        seqs = paired + unpaired
        keys = keys + [-1] * len(unpaired)

        # Dump MSA
        csv_str = ["key,sequence"] + [f"{key},{seq}" for key, seq in zip(keys, seqs)]

        msa_path = msa_dir / f"{name}.csv"
        with msa_path.open("w") as f:
            f.write("\n".join(csv_str))


@rank_zero_only
def process_inputs(  # noqa: C901, PLR0912, PLR0915
    data: list[Path],
    out_dir: Path,
    ccd_path: Path,
    msa_server_url: str,
    msa_pairing_strategy: str,
    max_msa_seqs: int = 4096,
    use_msa_server: bool = False,
) -> None:
    """Process the input data and output directory.

    Parameters
    ----------
    data : list[Path]
        The input data.
    out_dir : Path
        The output directory.
    ccd_path : Path
        The path to the CCD dictionary.
    max_msa_seqs : int, optional
        Max number of MSA sequences, by default 4096.
    use_msa_server : bool, optional
        Whether to use the MMSeqs2 server for MSA generation, by default False.

    Returns
    -------
    BoltzProcessedInput
        The processed input data.

    """
    click.echo("Processing input data.")
    existing_records = None

    # Check if manifest exists at output path
    manifest_path = out_dir / "processed" / "manifest.json"
    if manifest_path.exists():
        click.echo(f"Found a manifest file at output directory: {out_dir}")

        manifest: Manifest = Manifest.load(manifest_path)
        input_ids = [d.stem for d in data]
        existing_records, processed_ids = zip(*[
            (record, record.id) for record in manifest.records if record.id in input_ids
        ])

        if isinstance(existing_records, tuple):
            existing_records = list(existing_records)

        # Check how many examples need to be processed
        missing = len(input_ids) - len(processed_ids)
        if not missing:
            click.echo("All examples in data are processed. Updating the manifest")
            # Dump updated manifest
            updated_manifest = Manifest(existing_records)
            updated_manifest.dump(out_dir / "processed" / "manifest.json")
            return

        click.echo(f"{missing} missing ids. Preprocessing these ids")
        missing_ids = list(set(input_ids).difference(set(processed_ids)))
        data = [d for d in data if d.stem in missing_ids]
        assert len(data) == len(missing_ids)

    # Create output directories
    msa_dir = out_dir / "msa"
    structure_dir = out_dir / "processed" / "structures"
    processed_msa_dir = out_dir / "processed" / "msa"
    predictions_dir = out_dir / "predictions"

    out_dir.mkdir(parents=True, exist_ok=True)
    msa_dir.mkdir(parents=True, exist_ok=True)
    structure_dir.mkdir(parents=True, exist_ok=True)
    processed_msa_dir.mkdir(parents=True, exist_ok=True)
    predictions_dir.mkdir(parents=True, exist_ok=True)

    # Load CCD
    with ccd_path.open("rb") as file:
        ccd = pickle.load(file)  # noqa: S301
    
    if existing_records is not None:
        click.echo(f"Found {len(existing_records)} records. Adding them to records")

    # Parse input data
    records: list[Record] = existing_records if existing_records is not None else []
    for path in tqdm(data):
        try:
            # Parse data
            if path.suffix in (".fa", ".fas", ".fasta"):
                target = parse_fasta(path, ccd)
            elif path.suffix in (".yml", ".yaml"):
                target = parse_yaml(path, ccd)
            elif path.is_dir():
                msg = f"Found directory {path} instead of .fasta or .yaml, skipping."
                raise RuntimeError(msg)
            else:
                msg = (
                    f"Unable to parse filetype {path.suffix}, "
                    "please provide a .fasta or .yaml file."
                )
                raise RuntimeError(msg)

            # Get target id
            target_id = target.record.id

            # Get all MSA ids and decide whether to generate MSA
            to_generate = {}
            prot_id = const.chain_type_ids["PROTEIN"]
            for chain in target.record.chains:
                # Add to generate list, assigning entity id
                if (chain.mol_type == prot_id) and (chain.msa_id == 0):
                    entity_id = chain.entity_id
                    msa_id = f"{target_id}_{entity_id}"
                    to_generate[msa_id] = target.sequences[entity_id]
                    chain.msa_id = msa_dir / f"{msa_id}.csv"

                # We do not support msa generation for non-protein chains
                elif chain.msa_id == 0:
                    chain.msa_id = -1

            # Generate MSA
            if to_generate and not use_msa_server:
                msg = "Missing MSA's in input and --use_msa_server flag not set."
                raise RuntimeError(msg)

            if to_generate:
                msg = f"Generating MSA for {path} with {len(to_generate)} protein entities."
                click.echo(msg)
                compute_msa(
                    data=to_generate,
                    target_id=target_id,
                    msa_dir=msa_dir,
                    msa_server_url=msa_server_url,
                    msa_pairing_strategy=msa_pairing_strategy,
                )

            # Parse MSA data
            msas = sorted({c.msa_id for c in target.record.chains if c.msa_id != -1})
            msa_id_map = {}
            for msa_idx, msa_id in enumerate(msas):
                # Check that raw MSA exists
                msa_path = Path(msa_id)
                if not msa_path.exists():
                    msg = f"MSA file {msa_path} not found."
                    raise FileNotFoundError(msg)

                # Dump processed MSA
                processed = processed_msa_dir / f"{target_id}_{msa_idx}.npz"
                msa_id_map[msa_id] = f"{target_id}_{msa_idx}"
                if not processed.exists():
                    # Parse A3M
                    if msa_path.suffix == ".a3m":
                        msa: MSA = parse_a3m(
                            msa_path,
                            taxonomy=None,
                            max_seqs=max_msa_seqs,
                        )
                    elif msa_path.suffix == ".csv":
                        msa: MSA = parse_csv(msa_path, max_seqs=max_msa_seqs)
                    else:
                        msg = f"MSA file {msa_path} not supported, only a3m or csv."
                        raise RuntimeError(msg)

                    msa.dump(processed)

            # Modify records to point to processed MSA
            for c in target.record.chains:
                if (c.msa_id != -1) and (c.msa_id in msa_id_map):
                    c.msa_id = msa_id_map[c.msa_id]

            # Keep record
            records.append(target.record)

            # Dump structure
            struct_path = structure_dir / f"{target.record.id}.npz"
            target.structure.dump(struct_path)

        except Exception as e:
            if len(data) > 1:
                print(f"Failed to process {path}. Skipping. Error: {e}.")
            else:
                raise e

    # Dump manifest
    manifest = Manifest(records)
    manifest.dump(out_dir / "processed" / "manifest.json")


@click.group()
def cli() -> None:
    """Boltz1."""
    return


@cli.command()
@click.argument("data", type=click.Path(exists=True))
@click.option(
    "--out_dir",
    type=click.Path(exists=False),
    help="The path where to save the predictions.",
    default="./",
)
@click.option(
    "--cache",
    type=click.Path(exists=False),
    help="The directory where to download the data and model. Default is ~/.boltz.",
    default="~/.boltz",
)
@click.option(
    "--checkpoint",
    type=click.Path(exists=True),
    help="An optional checkpoint, will use the provided Boltz-1 model by default.",
    default=None,
)
@click.option(
    "--devices",
    type=int,
    help="The number of devices to use for prediction. Default is 1.",
    default=1,
)
@click.option(
    "--accelerator",
    type=click.Choice(["gpu", "cpu", "tpu", "tenstorrent"]),
    help="The accelerator to use for prediction. Default is gpu.",
    default="gpu",
)
@click.option(
    "--recycling_steps",
    type=int,
    help="The number of recycling steps to use for prediction. Default is 3.",
    default=3,
)
@click.option(
    "--sampling_steps",
    type=int,
    help="The number of sampling steps to use for prediction. Default is 200.",
    default=200,
)
@click.option(
    "--diffusion_samples",
    type=int,
    help="The number of diffusion samples to use for prediction. Default is 1.",
    default=1,
)
@click.option(
    "--step_scale",
    type=float,
    help="The step size is related to the temperature at which the diffusion process samples the distribution."
    "The lower the higher the diversity among samples (recommended between 1 and 2). Default is 1.638.",
    default=1.638,
)
@click.option(
    "--write_full_pae",
    type=bool,
    is_flag=True,
    help="Whether to dump the pae into a npz file. Default is True.",
)
@click.option(
    "--write_full_pde",
    type=bool,
    is_flag=True,
    help="Whether to dump the pde into a npz file. Default is False.",
)
@click.option(
    "--output_format",
    type=click.Choice(["pdb", "mmcif"]),
    help="The output format to use for the predictions. Default is mmcif.",
    default="mmcif",
)
@click.option(
    "--num_workers",
    type=int,
    help="The number of dataloader workers to use for prediction. Default is 2.",
    default=2,
)
@click.option(
    "--override",
    is_flag=True,
    help="Whether to override existing found predictions. Default is False.",
)
@click.option(
    "--seed",
    type=int,
    help="Seed to use for random number generator. Default is None (no seeding).",
    default=None,
)
@click.option(
    "--use_msa_server",
    is_flag=True,
    help="Whether to use the MMSeqs2 server for MSA generation. Default is False.",
)
@click.option(
    "--msa_server_url",
    type=str,
    help="MSA server url. Used only if --use_msa_server is set. ",
    default="https://api.colabfold.com",
)
@click.option(
    "--msa_pairing_strategy",
    type=str,
    help="Pairing strategy to use. Used only if --use_msa_server is set. Options are 'greedy' and 'complete'",
    default="greedy",
)
def predict(
    data: str,
    out_dir: str,
    cache: str = "~/.boltz",
    checkpoint: Optional[str] = None,
    devices: int = 1,
    accelerator: str = "gpu",
    recycling_steps: int = 3,
    sampling_steps: int = 200,
    diffusion_samples: int = 1,
    step_scale: float = 1.638,
    write_full_pae: bool = False,
    write_full_pde: bool = False,
    output_format: Literal["pdb", "mmcif"] = "mmcif",
    num_workers: int = 2,
    override: bool = False,
    seed: Optional[int] = None,
    use_msa_server: bool = False,
    msa_server_url: str = "https://api.colabfold.com",
    msa_pairing_strategy: str = "greedy",
) -> None:
    """Run predictions with Boltz-1."""
    # If cpu, write a friendly warning
    use_tenstorrent = False
    if accelerator == "cpu":
        msg = "Running on CPU, this will be slow. Consider using a GPU."
        click.echo(msg)
    elif accelerator == "tenstorrent":
        use_tenstorrent = True
        accelerator = "cpu"
    

    # Set no grad
    torch.set_grad_enabled(False)

    # Ignore matmul precision warning
    torch.set_float32_matmul_precision("highest")

    # Set seed if desired
    if seed is not None:
        seed_everything(seed)

    # Set cache path
    cache = Path(cache).expanduser()
    cache.mkdir(parents=True, exist_ok=True)

    # Create output directories
    data = Path(data).expanduser()
    out_dir = Path(out_dir).expanduser()
    out_dir = out_dir / f"boltz_results_{data.stem}"
    out_dir.mkdir(parents=True, exist_ok=True)

    # Download necessary data and model
    download(cache)

    # Validate inputs
    data = check_inputs(data, out_dir, override)
    if not data:
        click.echo("No predictions to run, exiting.")
        return

    # Set up trainer
    strategy = "auto"
    if (isinstance(devices, int) and devices > 1) or (
        isinstance(devices, list) and len(devices) > 1
    ):
        strategy = DDPStrategy()
        if len(data) < devices:
            msg = (
                "Number of requested devices is greater "
                "than the number of predictions."
            )
            raise ValueError(msg)

    msg = f"Running predictions for {len(data)} structure"
    msg += "s" if len(data) > 1 else ""
    click.echo(msg)

    # Process inputs
    ccd_path = cache / "ccd.pkl"
    process_inputs(
        data=data,
        out_dir=out_dir,
        ccd_path=ccd_path,
        use_msa_server=use_msa_server,
        msa_server_url=msa_server_url,
        msa_pairing_strategy=msa_pairing_strategy,
    )

    # Load processed data
    processed_dir = out_dir / "processed"
    processed = BoltzProcessedInput(
        manifest=Manifest.load(processed_dir / "manifest.json"),
        targets_dir=processed_dir / "structures",
        msa_dir=processed_dir / "msa",
    )

    # Create data module
    data_module = BoltzInferenceDataModule(
        manifest=processed.manifest,
        target_dir=processed.targets_dir,
        msa_dir=processed.msa_dir,
        num_workers=num_workers,
    )

    # Load model
    if checkpoint is None:
        checkpoint = cache / "boltz1_conf.ckpt"

    predict_args = {
        "recycling_steps": recycling_steps,
        "sampling_steps": sampling_steps,
        "diffusion_samples": diffusion_samples,
        "write_confidence_summary": True,
        "write_full_pae": write_full_pae,
        "write_full_pde": write_full_pde,
    }
    diffusion_params = BoltzDiffusionParams()
    diffusion_params.step_scale = step_scale
    model_module: Boltz1 = Boltz1.load_from_checkpoint(
        checkpoint,
        strict=True,
        predict_args=predict_args,
        map_location="cpu",
<<<<<<< HEAD
        diffusion_process_args=asdict(BoltzDiffusionParams()),
        use_tenstorrent = use_tenstorrent
=======
        diffusion_process_args=asdict(diffusion_params),
        ema=False,
>>>>>>> 7975445d
    )
    model_module.eval()

    # Create prediction writer
    pred_writer = BoltzWriter(
        data_dir=processed.targets_dir,
        output_dir=out_dir / "predictions",
        output_format=output_format,
    )

    trainer = Trainer(
        default_root_dir=out_dir,
        strategy=strategy,
        callbacks=[pred_writer],
        accelerator=accelerator,
        devices=devices,
        precision=32,
    )

    # Compute predictions
    trainer.predict(
        model_module,
        datamodule=data_module,
        return_predictions=False,
    )


if __name__ == "__main__":
    cli()<|MERGE_RESOLUTION|>--- conflicted
+++ resolved
@@ -659,13 +659,9 @@
         strict=True,
         predict_args=predict_args,
         map_location="cpu",
-<<<<<<< HEAD
-        diffusion_process_args=asdict(BoltzDiffusionParams()),
-        use_tenstorrent = use_tenstorrent
-=======
         diffusion_process_args=asdict(diffusion_params),
         ema=False,
->>>>>>> 7975445d
+        use_tenstorrent = use_tenstorrent
     )
     model_module.eval()
 
