--- conflicted
+++ resolved
@@ -709,17 +709,10 @@
             for i in range(n_layers)
         ]
 
-<<<<<<< HEAD
     def __call__(self, a: ttnn.Tensor, s: ttnn.Tensor, z: ttnn.Tensor, mask: ttnn.Tensor, keys_indexing: ttnn.Tensor) -> ttnn.Tensor:
-        dim = z.shape[-1] // len(self.layers)
-        for i, layer in enumerate(self.layers):
-            a = layer(a, s, z[:, :, :, i * dim : (i + 1) * dim], mask, keys_indexing)
-=======
-    def __call__(self, a: ttnn.Tensor, s: ttnn.Tensor, z: ttnn.Tensor) -> ttnn.Tensor:
         dim = z.shape[0] // len(self.layers)
         for i, layer in enumerate(self.layers):
-            a = layer(a, s, z[i * dim : (i + 1) * dim, :, :, :])
->>>>>>> 4834efb5
+            a = layer(a, s, z[i * dim : (i + 1) * dim, :, :, :], mask, keys_indexing)
         return a
 
 
@@ -1088,8 +1081,7 @@
         model_cache: torch.Tensor = None,
     ) -> torch.Tensor:
         if self.bias is None:
-<<<<<<< HEAD
-            self.bias = self._from_torch(bias)
+            self.bias = self._from_torch(bias.permute(3, 0, 1, 2))
         if self.keys_indexing is None and keys_indexing is not None:
             self.keys_indexing = self._from_torch(keys_indexing)
             mask = self._from_torch(mask)
@@ -1100,9 +1092,6 @@
             mask = ttnn.permute(mask, (2, 0, 1))
             mask = ttnn.reshape(mask, (1, K, 1, -1))
             self.mask = (-1 * mask + 1) * -1e9
-=======
-            self.bias = self._from_torch(bias.permute(3, 0, 1, 2))
->>>>>>> 4834efb5
         x = self._to_torch(
             self.module(
                 self._from_torch(a),
